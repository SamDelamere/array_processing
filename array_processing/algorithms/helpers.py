import sys
import numpy as np
<<<<<<< HEAD
from obspy.geodetics.base import calc_vincenty_inverse
from ..algorithms.wlsqva import wlsqva
=======
from ..algorithms.wlsqva import wlsqva
from obspy.geodetics import gps2dist_azimuth
>>>>>>> 1186ef74


def wlsqva_proc(stf, rij, tvec, windur, winover):
    """
    Module to run wlsqva array processing

    example: vel, az, mdccm, t = wlsqva_proc(stf, rij, tvec, windur, winover)

    Note that tau, sig_tau, s, and xij are not currently returned (but should be!)

    Args:
        stf : (d,n) obspy stream of filtered data for n sensors
        rij : (d,n) array of `n` sensor coordinates as [easting, northing, {elevation}]
            column vectors in `d` dimension, units are km
        tvec : (n) time vector in datenum format
        windur : scalar, array processing window length in seconds
        winover : scalar, array processing window overlap

    Returns:
        vel: vector of trace velocities (km/s)
        az : vector of back-azimuths (deg from N)
        mdccm : vector of median of the xcorr max between sensor pairs (0-1)
        t : vector of time windows (datenum)
    """

    nchans = len(stf)
    npts = len(stf[0].data)
    fs = stf[0].stats.sampling_rate

    #set up windows
    winlensamp = windur*fs
    sampinc = int((1-winover) * winlensamp)
    its = np.arange(0, npts, sampinc)
    nits = len(its)-1

    vel = np.zeros(nits)
    az = np.zeros(nits)
    mdccm = np.zeros(nits)
    t = np.zeros(nits)

    #put stream data into matrix
    data = np.empty((npts, nchans))
    for i, tr in enumerate(stf):
        data[:, i] = tr.data

    #run wlsqva for each data window and save median of peak xcorr
    print('Running wlsqva for %d windows' % nits)
    for j in range(nits):
        ptr = int(its[j]), int(its[j]+winlensamp)
        vel[j], az[j], tau, cmax, sig_tau, s, xij = wlsqva(data[ptr[0]:ptr[1], :], rij, fs)
        mdccm[j] = np.median(cmax)
        #keep time value from center of window
        try:
            t[j] = tvec[ptr[0]+int(winlensamp/2)]
        except:
            t[j] = t.max()
        tmp = int(j/nits*100)
        sys.stdout.write("\r%d%%" % tmp)
        sys.stdout.flush()
    print('Done\n')

    return vel, az, mdccm, t, data


def getrij(latlist, lonlist):
    """Calculate rij from lat-lon

    Returns the projected geographic positions in X-Y. Points are calculated
<<<<<<< HEAD
    with the Vicenty inverse from obspy and will have a zero-mean. Typically
    used for array locations.

    Args:
        latlist : list of latitude points
        lonlist : list of longitude points

    Returns:
        rij : numpy array with the first row corresponding to cartesian
            "X"-coordinates and the second row corresponding to cartesian
            "Y"-coordinates.
=======
    with the Vicenty inverse and will have a zero-mean.

    @ authors: Jordan W. Bishop, David Fee, and Liam Toney

    Args:
      latlist - a list of latitude points
      lonlist - a list of longitude points

    Outputs:
      rij - a numpy array with the first row corresponding to cartesian
            "X"-coordinates and the second row corresponding to cartesian
            "Y"-coordinates, in units of km.
>>>>>>> 1186ef74
    """

    latsize = len(latlist)
    lonsize = len(lonlist)
<<<<<<< HEAD
=======

    # Basic error checking
>>>>>>> 1186ef74
    if latsize != lonsize:
        raise ValueError('latsize != lonsize')

    xnew = np.zeros((latsize, ))
    ynew = np.zeros((lonsize, ))
<<<<<<< HEAD

    for i in range(1, lonsize):
        # Obspy defaults are set as: a = 6378137.0, f = 0.0033528106647474805
        # This is apparently the WGS84 ellipsoid.
        delta, az, __ = calc_vincenty_inverse(latlist[0], lonlist[0], latlist[i], lonlist[i])
        # Converting azimuth to radians
        az = (450 - az) % 360

        xnew[i] = delta/1000*np.cos(az*np.pi/180)
        ynew[i] = delta/1000*np.sin(az*np.pi/180)

    # Removing the mean
    xnew = xnew - np.mean(xnew)
    ynew = ynew - np.mean(ynew)

    rij = np.array([xnew.tolist(), ynew.tolist()])
=======
    for jj in range(1, lonsize):
        # WGS84 ellipsoid
        dist, az, _ = gps2dist_azimuth(latlist[0], lonlist[0],
                                       latlist[jj], lonlist[jj])
        # Convert azimuth in degrees to angle in radians
        ang = np.deg2rad((450 - az) % 360)
        # Convert from m to km, do trig
        xnew[jj] = (dist / 1000) * np.cos(ang)
        ynew[jj] = (dist / 1000) * np.sin(ang)

    # Remove the mean
    xnew = xnew - xnew.mean()
    ynew = ynew - ynew.mean()

    # Form rij array
    rij = np.vstack((xnew, ynew))
>>>>>>> 1186ef74

    return rij<|MERGE_RESOLUTION|>--- conflicted
+++ resolved
@@ -1,12 +1,7 @@
 import sys
 import numpy as np
-<<<<<<< HEAD
-from obspy.geodetics.base import calc_vincenty_inverse
-from ..algorithms.wlsqva import wlsqva
-=======
 from ..algorithms.wlsqva import wlsqva
 from obspy.geodetics import gps2dist_azimuth
->>>>>>> 1186ef74
 
 
 def wlsqva_proc(stf, rij, tvec, windur, winover):
@@ -74,9 +69,7 @@
 def getrij(latlist, lonlist):
     """Calculate rij from lat-lon
 
-    Returns the projected geographic positions in X-Y. Points are calculated
-<<<<<<< HEAD
-    with the Vicenty inverse from obspy and will have a zero-mean. Typically
+    Returns the projected geographic positions in X-Y with zero-mean. Typically
     used for array locations.
 
     Args:
@@ -86,62 +79,27 @@
     Returns:
         rij : numpy array with the first row corresponding to cartesian
             "X"-coordinates and the second row corresponding to cartesian
-            "Y"-coordinates.
-=======
-    with the Vicenty inverse and will have a zero-mean.
-
-    @ authors: Jordan W. Bishop, David Fee, and Liam Toney
-
-    Args:
-      latlist - a list of latitude points
-      lonlist - a list of longitude points
-
-    Outputs:
-      rij - a numpy array with the first row corresponding to cartesian
-            "X"-coordinates and the second row corresponding to cartesian
             "Y"-coordinates, in units of km.
->>>>>>> 1186ef74
     """
 
     latsize = len(latlist)
     lonsize = len(lonlist)
-<<<<<<< HEAD
-=======
 
     # Basic error checking
->>>>>>> 1186ef74
     if latsize != lonsize:
         raise ValueError('latsize != lonsize')
 
     xnew = np.zeros((latsize, ))
     ynew = np.zeros((lonsize, ))
-<<<<<<< HEAD
-
     for i in range(1, lonsize):
-        # Obspy defaults are set as: a = 6378137.0, f = 0.0033528106647474805
-        # This is apparently the WGS84 ellipsoid.
-        delta, az, __ = calc_vincenty_inverse(latlist[0], lonlist[0], latlist[i], lonlist[i])
-        # Converting azimuth to radians
-        az = (450 - az) % 360
-
-        xnew[i] = delta/1000*np.cos(az*np.pi/180)
-        ynew[i] = delta/1000*np.sin(az*np.pi/180)
-
-    # Removing the mean
-    xnew = xnew - np.mean(xnew)
-    ynew = ynew - np.mean(ynew)
-
-    rij = np.array([xnew.tolist(), ynew.tolist()])
-=======
-    for jj in range(1, lonsize):
         # WGS84 ellipsoid
         dist, az, _ = gps2dist_azimuth(latlist[0], lonlist[0],
-                                       latlist[jj], lonlist[jj])
+                                       latlist[i], lonlist[i])
         # Convert azimuth in degrees to angle in radians
         ang = np.deg2rad((450 - az) % 360)
         # Convert from m to km, do trig
-        xnew[jj] = (dist / 1000) * np.cos(ang)
-        ynew[jj] = (dist / 1000) * np.sin(ang)
+        xnew[i] = (dist / 1000) * np.cos(ang)
+        ynew[i] = (dist / 1000) * np.sin(ang)
 
     # Remove the mean
     xnew = xnew - xnew.mean()
@@ -149,6 +107,5 @@
 
     # Form rij array
     rij = np.vstack((xnew, ynew))
->>>>>>> 1186ef74
 
     return rij